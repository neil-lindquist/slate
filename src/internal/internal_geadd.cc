--- conflicted
+++ resolved
@@ -145,17 +145,10 @@
             if (B.tileIsLocal(i, j)) {
                 #pragma omp task shared(A, B) priority(priority)
                 {
-<<<<<<< HEAD
                     A.tileGetForReading(i, j, LayoutConvert::None);
                     B.tileGetForWriting(i, j, LayoutConvert::None);
-                    axby(alpha, A(i, j),
+                    axpby(alpha, A(i, j),
                          beta,  B(i, j));
-=======
-                    A.tileGetForReading(i, j);
-                    B.tileGetForWriting(i, j);
-                    axpby(alpha, A(i, j),
-                          beta,  B(i, j));
->>>>>>> 4ab7c1b6
                     A.tileTick(i, j);// TODO is this correct here?
                 }
             }
