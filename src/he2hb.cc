// Copyright (c) 2017-2022, University of Tennessee. All rights reserved.
// SPDX-License-Identifier: BSD-3-Clause
// This program is free software: you can redistribute it and/or modify it under
// the terms of the BSD 3-Clause license. See the accompanying LICENSE file.

#include "slate/slate.hh"
#include "auxiliary/Debug.hh"
#include "slate/HermitianMatrix.hh"
#include "internal/internal.hh"

namespace slate {

namespace impl {

//------------------------------------------------------------------------------
/// Distributed parallel reduction to band for 3-stage Hermitian eigenvalue
/// decomposition.
/// Generic implementation for any target.
/// Panel computed on host using Host OpenMP task.
///
/// ColMajor layout is assumed
///
/// @ingroup heev_impl
///
template <Target target, typename scalar_t>
void he2hb(
    HermitianMatrix<scalar_t>& A,
    TriangularFactors<scalar_t>& T,
    Options const& opts )
{
    using BcastListTag = typename Matrix<scalar_t>::BcastListTag;
    using ij_tuple = typename BaseMatrix<scalar_t>::ij_tuple;
    using real_t = blas::real_type<scalar_t>;
    using blas::real;

    assert( A.uplo() == Uplo::Lower );  // for now

    // Constants
    const scalar_t zero = 0.0;
    const scalar_t one  = 1.0;
    const scalar_t half = 0.5;
    const real_t r_one  = 1.0;
    const int priority_1 = 1;
    const int batch_size_default = 0;
    const int num_queues = 10;
    // Assumes column major
    const Layout layout = Layout::ColMajor;
    const LayoutConvert layout_conv = LayoutConvert( layout );

    // Options
    int64_t ib = get_option<int64_t>( opts, Option::InnerBlocking, 16 );

    int64_t max_panel_threads = std::max( omp_get_max_threads()/2, 1 );
    max_panel_threads = get_option<int64_t>( opts, Option::MaxPanelThreads,
                                             max_panel_threads );

    int64_t nt = A.nt();

    // todo: TriangularFactors takes Matrix, not BaseMatrix or HermitianMatrix.
    // This abuses the "conversion sub-matrix" constructor to get a Matrix.
    T.clear();
    auto empty = A.emptyLike();
    auto Tlocal = Matrix<scalar_t>( empty, 0, nt-1, 0, nt-1 );
    auto Treduce = Tlocal.emptyLike( ib, 0 );
    T.push_back( Tlocal );
    T.push_back( Treduce );

    // workspace
    auto Wtmp = A.emptyLike();
    auto Asave = A.emptyLike();
    const bool set_hold =  1;  // Do tileGetAndHold in the bcast

    int64_t n = A.n();
    int64_t nb_A = A.tileNb( 0 );
    GridOrder grid_order;
    int nprow, npcol, myrow, mycol;
    // For the workspace matrix (W) change the GPU distribution to row cyclic,
    // by doing that, all the GPUs will be busy simultaneously,
    // in particular when we call he2hb_hemm,
    // which will improve the performance.
    A.gridinfo( &grid_order, &nprow, &npcol, &myrow, &mycol );
    assert( grid_order == GridOrder::Col );  // todo: update for Row

    std::function<int64_t (int64_t j)>
        tileNb = [n, nb_A] (int64_t j) {
            return (j + 1)*nb_A > n ? n%nb_A : nb_A;
        };

    std::function<int (std::tuple<int64_t, int64_t> ij)>
        tileRank = [nprow, npcol]( std::tuple<int64_t, int64_t> ij ) {
            int64_t i = std::get<0>( ij );
            int64_t j = std::get<1>( ij );
            return int( i%nprow + (j%npcol)*nprow );
        };

    int num_devices = blas::get_device_count();
    std::function<int (std::tuple<int64_t, int64_t> ij)>
        tileDevice = [nprow, num_devices]( std::tuple<int64_t, int64_t> ij ) {
            int64_t i = std::get<0>( ij );
            return int( i/nprow )%num_devices;
        };

    // W is like A, but within node the GPU distribution is row-cyclic.
    slate::HermitianMatrix<scalar_t> W(
            Uplo::Lower, n, tileNb, tileRank, tileDevice, A.mpiComm() );

    // Since W( 0, 0 ) is otherwise unused, store TVAVT there.
    W.tileInsert( 0, 0 );
    auto TVAVT = W.sub( 0, 0, 0, 0 );
<<<<<<< HEAD
    int num_queues = 10;
    int     panel_device = -1;
    std::vector< scalar_t* > dwork_array( num_devices, nullptr );
    size_t  work_size    = 0;
    using device_info_t = lapack::device_info_int;
=======
>>>>>>> 1686ebdd

    int my_rank = A.mpiRank();

    if (target == Target::Devices) {
        A.allocateBatchArrays();
        A.reserveDeviceWorkspace();
        W.allocateBatchArrays( 0, num_queues );
        W.reserveDeviceWorkspace();

        // Find largest panel size and device for copying to
        // contiguous memory within internal geqrf routine
        int64_t mlocal = 0;
        int64_t first_panel_seen = -1;
        for (int64_t j = 0; j < A.nt(); ++j) {
            for (int64_t i = j; i < A.mt(); ++i) {
                if (A.tileIsLocal(i, j)) {
                    if (first_panel_seen < 0) {
                        first_panel_seen = j;
                    }
                    if (first_panel_seen == j) {
                        if (panel_device < 0) {
                            panel_device = A.tileDevice(i, j);
                        }
                        mlocal += A.tileMb(i);
                        // Asserting 1-D distribution for device
                        assert( panel_device == A.tileDevice(i, j) );
                    }
                }
            }
            if (first_panel_seen >= 0) {
                break;
            }
        }

        if (panel_device >= 0) {

            blas::set_device( panel_device );

            lapack::Queue* queue = A.compute_queue(panel_device, 0);

            int64_t nb       = A.tileNb(0);
            size_t  size_tau = (size_t) std::min( mlocal, nb );
            size_t  size_A   = (size_t) blas::max( 1, mlocal ) * nb;
            size_t  hsize, dsize;

            // Find size of the workspace needed
            lapack::geqrf_work_size_bytes( mlocal, nb, dwork_array[0], mlocal,
                    &dsize, &hsize, *queue );

            // Size of dA, dtau, dwork and dinfo
            work_size = size_A + size_tau + ceildiv(dsize, sizeof(scalar_t))
                + ceildiv(sizeof(device_info_t), sizeof(scalar_t));

            for (int64_t dev = 0; dev < num_devices; ++dev) {
                blas::set_device(dev);
                dwork_array[dev] = blas::device_malloc<scalar_t>(work_size);
            }
        }
    }

    // tracks dependencies by block-column.
    std::vector< uint8_t > block_vector( nt + 2 );
    uint8_t* block = block_vector.data();
    uint8_t* fetch_trailing  = &block_vector[ nt+1 ];

    // set min number for omp nested active parallel regions
    slate::OmpSetMaxActiveLevels set_active_levels( MinOmpActiveLevels );

    #pragma omp parallel
    #pragma omp master
    {
        for (int64_t k = 0; k < nt-1; ++k) {
            //----------------------------------------
            // Q panel and update.
            auto       A_panel =       A.sub( k+1, nt-1, k, k );
            auto  Tlocal_panel =  Tlocal.sub( k+1, nt-1, k, k );
            auto Treduce_panel = Treduce.sub( k+1, nt-1, k, k );

            // Find ranks in this column.
            std::set<int> panel_ranks;
            A_panel.getRanks( &panel_ranks );
            assert( panel_ranks.size() > 0 );

            // Find each rank's first (top-most) row in this panel,
            // where the triangular tile resulting from local geqrf panel
            // will reside.
            std::vector< int64_t > first_indices;
            first_indices.reserve( panel_ranks.size() );
            for (int r : panel_ranks) {
                for (int64_t i = 0; i < A_panel.mt(); ++i) {
                    if (A_panel.tileRank( i, 0 ) == r) {
                        first_indices.push_back( i+k+1 );
                        break;
                    }
                }
            }

<<<<<<< HEAD
=======
            if (k == 0) {
                #pragma omp task depend( inout:alloc_workspace[ 0 ] )
                {
                    if (target == Target::Devices) {
                        A.allocateBatchArrays();
                        A.reserveDeviceWorkspace();
                        W.allocateBatchArrays( batch_size_default, num_queues );
                        W.reserveDeviceWorkspace();
                    }
                }
            }

>>>>>>> 1686ebdd
            //--------------------
            // QR of panel
            // local panel factorization
            #pragma omp task depend( inout:block[ k ] )
            {
                internal::geqrf<target>(
                    std::move( A_panel ),
                    std::move( Tlocal_panel ),
<<<<<<< HEAD
                    dwork_array, work_size,
                    ib, max_panel_threads, priority_one);
=======
                    ib, max_panel_threads, priority_1 );
>>>>>>> 1686ebdd

                // triangle-triangle reductions
                // ttqrt handles tile transfers internally
                internal::ttqrt<Target::HostTask>(
                    std::move( A_panel ),
                    std::move( Treduce_panel ) );
            }

            // if trailing matrix exists.
            if (k < nt-1) {
                //--------------------
                // Bcast V, Treduce, Tlocal.
                #pragma omp task depend( inout:block[ k ] )
                {
                    // Send V across row i & col i for trailing matrix update.
                    BcastListTag bcast_list_V_first;
                    BcastListTag bcast_list_V;
                    for (int64_t i = k; i < nt; ++i) {
                        // Vs need 6 lives.
                        // Vs in first_indices (except top-most one, i == k+1)
                        // need 3 lives: for her2k, gemm_outer, and for hettmqr.
                        if (i > k+1 && std::find( first_indices.begin(), first_indices.end(), i ) != first_indices.end()) {
                            bcast_list_V_first.push_back(
                                { i, k, { A.sub( i, i, k+1, i ),
                                          A.sub( i+1, nt-1, i, i ) }, i } );
                        }
                        else {
                            bcast_list_V.push_back(
                                { i, k, { A.sub( i, i, k+1, i ),
                                          A.sub( i+1, nt-1, i, i ) }, i } );
                        }
                    }
                    const int life_5 = 5;
                    const int life_6 = 6;
                    A.template listBcastMT<target>(
                        bcast_list_V_first, layout, life_5, set_hold );
                    A.template listBcastMT<target>(
                        bcast_list_V, layout, life_6, set_hold );

                    if (first_indices.size() > 1) {
                        //BcastList bcast_list_T;
                        BcastListTag bcast_list_T;
                        for (int64_t i : first_indices) {
                            // Exclude first row of this panel,
                            // which doesn't have Treduce tile.
                            if (i > k+1) {
                                bcast_list_T.push_back(
                                    { i, k, { Treduce.sub( i, i, k+1, i ),
                                              Treduce.sub( i+1, nt-1, i, i ) },
                                      i } );
                            }
                        }
                        Treduce.template listBcastMT( bcast_list_T, layout );
                    }

                    std::vector<int64_t> panel_rank_rows;
                    for (int panel_rank : panel_ranks) {
                        // Find local row indices for panel_rank.
                        panel_rank_rows.clear();
                        for (int64_t i = 0; i < A_panel.mt(); ++i) {
                            if (A_panel.tileRank( i, 0 ) == panel_rank) {
                                // global index
                                panel_rank_rows.push_back( i+k+1 );
                            }
                        }
                        int64_t i0 = panel_rank_rows[ 0 ];

                        // Send Tlocal across row i & col i for trailing matrix update
                        // todo: I think this sets Tlocal with too many lives
                        // -- needs only 1 life per rank, not # tiles.
                        //BcastList bcast_list_T;
                        BcastListTag bcast_list_T;
                        for (int64_t i : panel_rank_rows) {
                            bcast_list_T.push_back(
                                { i0, k, { Tlocal.sub( i, i, k+1, i ),
                                           Tlocal.sub( i+1, nt-1, i, i ) }, i } );
                        }
                        const int life_1 = 1;
                        Tlocal.template listBcastMT<target>(
                            bcast_list_T, layout, life_1, set_hold );
                    }
                } // task

                //--------------------
                // Computation and data movement overlap:
                // fetch data to be used in he2hb_hemm
                #pragma omp task depend( inout:fetch_trailing[ 0 ] )
                {
                    // todo: insert and set on device?
                    // todo: do we need entire column, or subset? needs W[ my_rows + my_cols ].
                    // todo: is this getting erased anywhere?
                    for (int64_t i = k+1; i < nt; ++i) {
                        W.tileInsert( i, k );
                        W( i, k ).set( zero );
                    }

                    if (target == Target::Devices) {
                        std::vector<int64_t> panel_rank_rows;
                        auto  W_panel = W.sub( k+1, nt-1, k, k );
                        for (int panel_rank : panel_ranks) {
                            // Find local row indices for panel_rank.
                            panel_rank_rows.clear();
                            for (int64_t i = 0; i < A_panel.mt(); ++i) {
                                if (A_panel.tileRank( i, 0 ) == panel_rank) {
                                    // global index
                                    panel_rank_rows.push_back( i+k+1 );
                                }
                            }
                            // Move lower( A( :, panel_rank_rows ) )
                            // and  lower( A( panel_rank_rows, : ) )
                            // and  W( :, k ) to GPU.
                            for (int device = 0; device < W_panel.num_devices(); ++device) {
                                #pragma omp task shared( A, W )
                                {
                                    std::set<ij_tuple> A_tiles_set, A_panel_tiles_set, W_tiles_set;
                                    for (int64_t j : panel_rank_rows) {
                                        for (int64_t i = k+1; i < nt; ++i) {
                                            if (i >= j) { // lower or diagonal
                                                // todo: should this check device == A.tileDevice( i, j )?
                                                if (A.tileIsLocal( i, j )
                                                    && device == W.tileDevice( i, k )) {
                                                    A_tiles_set.insert( { i, j } );
                                                    W_tiles_set.insert( { i, k } );
                                                }
                                            }
                                            else { // upper
                                                // todo: should this check device == A.tileDevice( j, i )?
                                                if (A.tileIsLocal( j, i )
                                                    && device == W.tileDevice( i, k )) {
                                                    A_tiles_set.insert( { j, i } );
                                                    W_tiles_set.insert( { i, k } );
                                                }
                                            }
                                        }

                                        #pragma omp task default( shared )
                                        {
                                            A.tileGetForReading( A_tiles_set, device, layout_conv );
                                        }
                                        #pragma omp task default( shared )
                                        {
                                            W.tileGetForWriting( W_tiles_set, device, layout_conv );
                                        }
                                        #pragma omp taskwait
                                    }
                                } // task
                            } // for device
                        } // for panel_rank
                    } // if devices
                    #pragma omp taskwait
                } // task

                //----------------------------------------
                // QR update trailing submatrix.
                std::vector<int64_t> panel_rank_rows, panel_rank_rows_sub;
                for (int panel_rank : panel_ranks) {
                    // Find local row indices for panel_rank.
                    panel_rank_rows.clear();
                    panel_rank_rows_sub.clear();
                    for (int64_t i = 0; i < A_panel.mt(); ++i) {
                        if (A_panel.tileRank( i, 0 ) == panel_rank) {
                            // global index
                            panel_rank_rows.push_back( i+k+1 );
                            // index relative to panel sub-matrix.
                            panel_rank_rows_sub.push_back( i );
                        }
                    }
                    int64_t i0 = panel_rank_rows[ 0 ];

                    #pragma omp task depend( inout:block[ k ] )
                    {
                        if (A.tileExists( i0, k )) {
                            A.tileGetForWriting( i0, k, HostNum, layout_conv );
                            // Save V0 and set upper(V0) to identity, to avoid trmm's.
                            Asave.tileInsert( i0, k );
                            auto Aik = A( i0, k );
                            tile::gecopy( std::move( Aik ), Asave( i0, k ) );
                            Aik.uplo( Uplo::Upper );
                            Aik.set( zero, one );
                        }
                    }

                    //--------------------
                    // Update trailing submatrix.
                    #pragma omp task depend( inout:block[ k ] ) \
                                     depend( inout:block[ k+1 ] ) \
                                     depend( inout:block[ nt-1 ] ) \
                                     depend( inout:fetch_trailing[ 0 ] )
                    {
                        // Compute W = A V T.
                        // 1a. Wi_part = sum_j Aij Vj, local partial sum,
                        // for i = k+1, ..., nt-1 and j = panel_rank_rows.
                        internal::he2hb_hemm<target>(
                            A.sub( k+1, nt-1 ),
                            A.sub( k+1, nt-1, k, k ),
                            W.sub( k+1, nt-1, k, k ),
                            panel_rank_rows_sub );

                        // 1b. Wi = Wi_part1 + Wi_part2.
                        // At most 2 ranks contribute to each Wi; if I am one,
                        // exchange partial sum with neighbor and both ranks sum Wi.
                        #pragma omp taskgroup
                        for (int64_t i = k+1; i < nt-1; ++i) {
                            #pragma omp task
                            {
                                int rank_lower = -1;
                                int rank_upper = -1;
                                for (int64_t j : panel_rank_rows) {
                                    if (i >= j) { // lower
                                        rank_lower = A.tileRank( i, j );
                                    }
                                    else { // upper
                                        rank_upper = A.tileRank( j, i );
                                    }
                                }
                                int neighbor = -1;
                                if (rank_lower == my_rank)
                                    neighbor = rank_upper;
                                else if (rank_upper == my_rank)
                                    neighbor = rank_lower;
                                if (neighbor != -1 && neighbor != my_rank) {
                                    Wtmp.tileInsert( i, k );
                                    int tag_i = i;
                                    int tag_i1 = i+1;
                                    if (neighbor < my_rank) {
                                        W.tileGetForWriting( i, k, HostNum,
                                                             layout_conv );
                                        W   .tileSend( i, k, neighbor, tag_i );
                                        Wtmp.tileRecv( i, k, neighbor, layout, tag_i1 );
                                    }
                                    else {
                                        W.tileGetForWriting( i, k, HostNum,
                                                             layout_conv );
                                        Wtmp.tileRecv( i, k, neighbor, layout, tag_i );
                                        W   .tileSend( i, k, neighbor, tag_i1 );
                                    }
                                    auto Wtmp_ik = Wtmp( i, k );
                                    auto W_ik = W( i, k );
                                    blas::axpy( W_ik.nb()*W_ik.nb(),
                                                one, Wtmp_ik.data(), 1,
                                                        W_ik.data(), 1 );
                                    Wtmp.tileErase( i, k );
                                }
                            }
                        }

                        // 1c. Compute Wi = Wi T, for i = k+1, ..., nt-1.
                        internal::he2hb_trmm<target>(
                            A.sub( k+1, nt-1 ), // Needed to get the rank
                            Tlocal.sub( i0, i0, k, k ),
                            W.sub( k+1, nt-1, k, k ),
                            panel_rank_rows_sub );

                        if (A.tileIsLocal( i0, i0 )) {
                            //--------------------
                            // This rank has diagonal tiles to update.
                            // Do 2-sided Hermitian update:
                            // A = Q^H A Q
                            //   = (I - V T^H V^H) A (I - V T V^H)
                            //   = A - V Y^H - Y V^H
                            // where
                            // Y = A V T - 0.5 V (T^H V^H (A V T))
                            //   = W - 0.5 V (T^H V^H W),
                            // W = A V T from above.

                            // 1d. TVAVT = V^H (A V T) = V^H W.
                            // todo: potentially do gemm+reduce here (block inner-product)
                            // todo: shouldn't need to set TVAVT = 0 since beta = 0.
                            // todo: on GPU
                            TVAVT.tileGetForWriting( 0, 0, HostNum, layout_conv );
                            TVAVT( 0, 0 ).set( zero );
                            internal::he2hb_gemm<target>(
                                one,  conj_transpose( A.sub( k+1, nt-1, k, k ) ),
                                      W.sub( k+1, nt-1, k, k ),
                                zero, std::move( TVAVT ),
                                panel_rank );

                            // 1e. TVAVT = T^H (V^H A V T).
                            auto T0     = Tlocal.sub( i0, i0, k, k );
                            auto TVAVT0 = TVAVT;

                            int64_t mb = T0.tileMb( 0 );
                            int64_t nb = T0.tileNb( 0 );
                            bool trapezoid = (mb < nb);
                            if (trapezoid) {
                                // first mb-by-mb part
                                T0 = T0.slice( 0, mb-1, 0, mb-1 );
                                // first mb-by-nb part
                                TVAVT0 = TVAVT0.slice( 0, mb-1, 0, nb-1 );
                            }

                            // todo: move to GPU
                            auto Tk0 = TriangularMatrix<scalar_t>(
                                Uplo::Upper, Diag::NonUnit, T0 );
                            Tk0.tileGetForReading( 0, 0, HostNum, layout_conv );
                            TVAVT0.tileGetForWriting( 0, 0, HostNum, layout_conv );
                            tile::trmm( Side::Left, Diag::NonUnit,
                                        one, conj_transpose( Tk0( 0, 0 ) ),
                                             std::move( TVAVT0( 0, 0 ) ) );

                            // 1f. Y = W - 0.5 V TVAVT, with Y in W.
                            internal::he2hb_gemm<target>(
                                -half, A.sub( k+1, nt-1, k, k ),
                                       std::move( TVAVT ),
                                one,   W.sub( k+1, nt-1, k, k ),
                                panel_rank );

                            // 2. Update trailing matrix.
                            // A = A - V Y^H - Y V^H, with Y in W.
                            internal::her2k<target>(
                                -one,  A.sub( k+1, nt-1, k, k ),
                                       W.sub( k+1, nt-1, k, k ),
                                r_one, A.sub( k+1, nt-1 ));
                        }
                        else { // off-diag
                            //--------------------
                            // This rank has only off-diagonal tiles to update (if any).
                            // Update from left tiles in lower( A( panel_rank_rows, : ) ):
                            // A = Q^H A
                            //   = (I - V T^H V^H) A = A - V T^H V^H A
                            //   = A - V W^H
                            // Update from right tiles in lower( A( :, panel_rank_rows ) ):
                            // A = A Q
                            //   = A (I - V T V^H)   = A - A V T V^H
                            //   = A - W V^H
                            // where
                            // W = A V T from above.

                            // 2. Update trailing matrix.
                            // A = A - V W^H or A - W V^H.
                            internal::he2hb_her2k_offdiag_ranks<target>(
                                -one, A.sub( k+1, nt-1, k, k ),
                                      W.sub( k+1, nt-1, k, k ),
                                one,  A.sub( k+1, nt-1 ),
                                panel_rank_rows_sub );
                        }
                    }

                    // Restore V0.
                    #pragma omp task depend( inout:block[ k ] )
                    {
                        if (A.tileExists( i0, k )) {
                            A.tileGetForWriting( i0, k, layout_conv );
                            tile::gecopy( Asave( i0, k ), A( i0, k ) );
                            Asave.tileErase( i0, k );
                        }
                    }
                } // for panel_rank

                //--------------------
                // Update trailing matrix from triangle reductions.
                #pragma omp task depend( in:block[ k ] ) \
                                 depend( inout:block[ k+1 ] ) \
                                 depend( inout:block[ nt-1 ] ) \
                                 depend( inout:fetch_trailing[ 0 ] )
                {
                    // Do 2-sided Hermitian update:
                    // 3. A = Q^H A Q
                    internal::hettmqr<Target::HostTask>(
                        Op::ConjTrans,
                        std::move( A_panel ),
                        std::move( Treduce_panel ),
                        A.sub( k+1, nt-1 ) );
                }

                // Unhold and release tiles in A_panel and Tlocal.
                if (target == Target::Devices) {
                    // todo: inout, right? what prevents this from executing during previous update?
                    #pragma omp task depend( inout:block[ k ] )
                    {
                        for (int64_t i = k; i < nt; ++i) {
                            if (A.tileIsLocal( i, k )) {
                                A.tileUpdateOrigin( i, k );

                                std::set<int> dev_set;
                                A.sub( k+1, nt-1 ).getLocalDevices( &dev_set );

                                for (auto device : dev_set) {
                                    A.tileUnsetHold( i, k, device );
                                    A.tileRelease( i, k, device );
                                }
                            }
                        }

                        for (int panel_rank : panel_ranks) {
                            // Find local row indices for panel_rank.
                            panel_rank_rows.clear();
                            for (int64_t i = 0; i < A_panel.mt(); ++i) {
                                if (A_panel.tileRank( i, 0 ) == panel_rank) {
                                    // global index
                                    panel_rank_rows.push_back( i+k+1 );
                                }
                            }
                            if (panel_rank_rows.size() > 0) {
                                int64_t i0 = panel_rank_rows[ 0 ];
                                for (int64_t i : panel_rank_rows) {
                                    if (Tlocal.tileIsLocal( i, k )) {
                                        //Tlocal.tileUpdateOrigin( i, k );

                                        std::set<int> dev_set;
                                        Tlocal.sub( i, i, k+1, nt-1 ).getLocalDevices( &dev_set );

                                        for (auto device : dev_set) {
                                            Tlocal.tileUnsetHold( i0, k, device );
                                            Tlocal.tileRelease( i0, k, device );
                                        }

                                        std::set<int> dev_set2;
                                        Tlocal.sub( k+1, nt-1, i, i ).getLocalDevices( &dev_set );

                                        for (auto device : dev_set2) {
                                            Tlocal.tileUnsetHold( i0, k, device );
                                            Tlocal.tileRelease( i0, k, device );
                                        }
                                    }
                                }
                            }
                        } // for panel_rank
                    } // task
                } // if devices
            } // if (k < nt-1)
        } // for k

        #pragma omp taskwait
        A.tileUpdateAllOrigin();
    } // parallel, master

    A.releaseWorkspace();
    W.releaseWorkspace();

    if (target == Target::Devices) {
        for (int64_t dev = 0; dev < num_devices; ++dev) {
            blas::set_device(dev);
            blas::device_free( dwork_array[dev] );
            dwork_array[dev] = nullptr;
        }
    }
}

} // namespace impl

//------------------------------------------------------------------------------
/// Distributed parallel reduction to band for 3-stage SVD.
///
/// Reduces an n-by-n Hermitian matrix $A$ to band form using unitary
/// transformations. The factorization has the form
/// \[
///     A = Q B Q^H
/// \]
/// where $Q$ is unitary and $B$ is Hermitian band
/// with nb sub and superdiagonals.
///
//------------------------------------------------------------------------------
/// @tparam scalar_t
///     One of float, double, std::complex<float>, std::complex<double>.
//------------------------------------------------------------------------------
/// @param[in,out] A
///     On entry, the n-by-n Hermitian matrix $A$.
///     On exit:
///     - [upper is not yet implemented]
///       If A is upper, the elements Aij for j = i, ..., i+nb,
///       represent the Hermitian band matrix B.
///       The elements above the nb-th superdiagonal, along with T, represent
///       the unitary matrix $Q$ as a product of elementary reflectors.
///     - If A is lower, the elements Aij for j = i-nb, ..., i,
///       represent the Hermitian band matrix B.
///       The elements below the nb-th subdiagonal, along with T, represent
///       the unitary matrix $Q$ as a product of elementary reflectors.
///
/// @param[out] T
///     On exit, triangular matrices of the block reflectors for Q.
///
/// @param[in] opts
///     Additional options, as map of name = value pairs. Possible options:
///     - Option::InnerBlocking:
///       Inner blocking to use for panel. Default 16.
///     - Option::MaxPanelThreads:
///       Number of threads to use for panel. Default omp_get_max_threads()/2.
///     - Option::Target:
///       Implementation to target. Possible values:
///       - HostTask:  OpenMP tasks on CPU host [default].
///       - HostNest:  nested OpenMP parallel for loop on CPU host.
///       - HostBatch: batched BLAS on CPU host.
///       - Devices:   batched BLAS on GPU device.
///     Note a lookahead is not possible with he2hb due to dependencies from
///     updating on both left and right sides.
///
/// @ingroup heev_computational
///
template <typename scalar_t>
void he2hb(
    HermitianMatrix<scalar_t>& A,
    TriangularFactors<scalar_t>& T,
    Options const& opts )
{
    Target target = get_option( opts, Option::Target, Target::HostTask );

    switch (target) {
        case Target::Host:
        case Target::HostTask:
            impl::he2hb<Target::HostTask>( A, T, opts );
            break;

        case Target::HostNest:
            impl::he2hb<Target::HostNest>( A, T, opts );
            break;

        case Target::HostBatch:
            impl::he2hb<Target::HostBatch>( A, T, opts );
            break;

        case Target::Devices:
            impl::he2hb<Target::Devices>( A, T, opts );
            break;
    }
    // todo: return value for errors?
}

//------------------------------------------------------------------------------
// Explicit instantiations.
template
void he2hb<float>(
    HermitianMatrix<float>& A,
    TriangularFactors<float>& T,
    Options const& opts);

template
void he2hb<double>(
    HermitianMatrix<double>& A,
    TriangularFactors<double>& T,
    Options const& opts);

template
void he2hb< std::complex<float> >(
    HermitianMatrix< std::complex<float> >& A,
    TriangularFactors< std::complex<float> >& T,
    Options const& opts);

template
void he2hb< std::complex<double> >(
    HermitianMatrix< std::complex<double> >& A,
    TriangularFactors< std::complex<double> >& T,
    Options const& opts);

} // namespace slate<|MERGE_RESOLUTION|>--- conflicted
+++ resolved
@@ -107,14 +107,11 @@
     // Since W( 0, 0 ) is otherwise unused, store TVAVT there.
     W.tileInsert( 0, 0 );
     auto TVAVT = W.sub( 0, 0, 0, 0 );
-<<<<<<< HEAD
     int num_queues = 10;
     int     panel_device = -1;
     std::vector< scalar_t* > dwork_array( num_devices, nullptr );
     size_t  work_size    = 0;
     using device_info_t = lapack::device_info_int;
-=======
->>>>>>> 1686ebdd
 
     int my_rank = A.mpiRank();
 
@@ -212,21 +209,6 @@
                 }
             }
 
-<<<<<<< HEAD
-=======
-            if (k == 0) {
-                #pragma omp task depend( inout:alloc_workspace[ 0 ] )
-                {
-                    if (target == Target::Devices) {
-                        A.allocateBatchArrays();
-                        A.reserveDeviceWorkspace();
-                        W.allocateBatchArrays( batch_size_default, num_queues );
-                        W.reserveDeviceWorkspace();
-                    }
-                }
-            }
-
->>>>>>> 1686ebdd
             //--------------------
             // QR of panel
             // local panel factorization
@@ -235,12 +217,8 @@
                 internal::geqrf<target>(
                     std::move( A_panel ),
                     std::move( Tlocal_panel ),
-<<<<<<< HEAD
                     dwork_array, work_size,
-                    ib, max_panel_threads, priority_one);
-=======
                     ib, max_panel_threads, priority_1 );
->>>>>>> 1686ebdd
 
                 // triangle-triangle reductions
                 // ttqrt handles tile transfers internally
