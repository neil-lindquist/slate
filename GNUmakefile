# Relies on settings in environment. These can be set by modules or in make.inc.
# Set compiler by $CXX; usually want CXX=mpicxx.
# Add include directories to $CPATH or $CXXFLAGS for MPI, CUDA, MKL, etc.
# Add lib directories to $LIBRARY_PATH or $LDFLAGS for MPI, CUDA, MKL, etc.
# At runtime, these lib directories need to be in $LD_LIBRARY_PATH,
# or on MacOS, $DYLD_LIBRARY_PATH, or set as rpaths in $LDFLAGS.
#
# Set options on command line or in make.inc file:
# CXX=mpicxx      or
# CXX=mpic++      for MPI using compiler wrapper.
# mpi=1           for MPI (-lmpi).
# spectrum=1      for IBM Spectrum MPI (-lmpi_ibm).
#
# mkl=1           for Intel MKL. Additional sub-options:
#   mkl_intel=1     for Intel MKL with Intel Fortran conventions; otherwise uses
#                   GNU conventions. Auto-detected if CXX=icpc or on MacOS.
#   mkl_threaded=1  for multi-threaded Intel MKL.
#   ilp64=1         for ILP64. Currently only with Intel MKL.
#   openmpi=1       for OpenMPI BLACS.
#   intelmpi=1      for Intel MPI BLACS (default).
# essl=1          for IBM ESSL.
# openblas=1      for OpenBLAS.
#
# openmp=1        for OpenMP.
# static=1        for static library (libslate.a);
#                 otherwise shared library (libslate.so).
#
# cuda_arch="ARCH" for CUDA architectures, where ARCH is one or more of:
#                     kepler maxwell pascal volta turing sm_XX
#                  and sm_XX is a CUDA architecture (see nvcc -h).
# Setting cuda=1 will set cuda_arch="kepler pascal" by default.

-include make.inc

NVCC ?= nvcc

CXXFLAGS  += -O3 -std=c++11 -Wall -pedantic -MMD
NVCCFLAGS += -O3 -std=c++11 --compiler-options '-Wall -Wno-unused-function'

# auto-detect OS
# $OSTYPE may not be exported from the shell, so echo it
ostype = $(shell echo $${OSTYPE})
ifneq ($(findstring darwin, $(ostype)),)
    # MacOS is darwin
    macos = 1
endif

#-------------------------------------------------------------------------------
# if shared
ifneq ($(static),1)
    CXXFLAGS += -fPIC
    LDFLAGS  += -fPIC
    NVCCFLAGS += --compiler-options '-fPIC'
    lib_ext = so
else
    lib_ext = a
endif

#-------------------------------------------------------------------------------
# if OpenMP
ifeq ($(openmp),1)
    CXXFLAGS += -fopenmp
    LDFLAGS  += -fopenmp
else
    libslate_src += src/stubs/openmp_stubs.cc
endif

#-------------------------------------------------------------------------------
# if MPI
ifneq (,$(filter ${CXX},mpicxx mpic++))
    # CXX = mpicxx or mpic++
    # Generic MPI via compiler wrapper. No flags to set.
else ifeq ($(mpi),1)
    # Generic MPI.
    LIBS  += -lmpi
else ifeq ($(spectrum),1)
    # IBM Spectrum MPI
    LIBS  += -lmpi_ibm
else
    FLAGS += -DSLATE_NO_MPI
    libslate_src += src/stubs/mpi_stubs.cc
endif

#-------------------------------------------------------------------------------
# ScaLAPACK, by default
scalapack = -lscalapack

# BLAS and LAPACK
# if MKL
ifeq ($(mkl_threaded),1)
    mkl = 1
endif
ifeq ($(mkl_intel),1)
    mkl = 1
endif
ifeq ($(mkl),1)
    FLAGS += -DSLATE_WITH_MKL
    # Auto-detect whether to use Intel or GNU conventions.
    # Won't detect if CXX = mpicxx.
    ifeq ($(CXX),icpc)
        mkl_intel = 1
    endif
    ifeq ($(macos),1)
        # MKL on MacOS (version 20180001) has only Intel Fortran version
        mkl_intel = 1
    endif
    ifeq ($(mkl_intel),1)
        # use Intel Fortran conventions
        ifeq ($(ilp64),1)
            LIBS += -lmkl_intel_ilp64
        else
            LIBS += -lmkl_intel_lp64
        endif

        # if threaded, use Intel OpenMP (iomp5)
        ifeq ($(mkl_threaded),1)
            LIBS += -lmkl_intel_thread
        else
            LIBS += -lmkl_sequential
        endif
    else
        # use GNU Fortran conventions
        ifeq ($(ilp64),1)
            LIBS += -lmkl_gf_ilp64
        else
            LIBS += -lmkl_gf_lp64
        endif

        # if threaded, use GNU OpenMP (gomp)
        ifeq ($(mkl_threaded),1)
            LIBS += -lmkl_gnu_thread
        else
            LIBS += -lmkl_sequential
        endif
    endif

    LIBS += -lmkl_core -lpthread -lm -ldl

    # MKL on MacOS doesn't include ScaLAPACK; use default.
    # For others, link with appropriate version of ScaLAPACK and BLACS.
    ifneq ($(macos),1)
        ifeq ($(openmpi),1)
            ifeq ($(ilp64),1)
                scalapack = -lmkl_scalapack_ilp64 -lmkl_blacs_openmpi_ilp64
            else
                scalapack = -lmkl_scalapack_lp64 -lmkl_blacs_openmpi_lp64
            endif
        else
            ifeq ($(ilp64),1)
                scalapack = -lmkl_scalapack_ilp64 -lmkl_blacs_intelmpi_ilp64
            else
                scalapack = -lmkl_scalapack_lp64 -lmkl_blacs_intelmpi_lp64
            endif
        endif
    endif
# if ESSL
else ifeq ($(essl),1)
    FLAGS += -DSLATE_WITH_ESSL
    LIBS += -lessl -llapack
# if OpenBLAS
else ifeq ($(openblas),1)
    FLAGS += -DSLATE_WITH_OPENBLAS
    LIBS += -lopenblas
endif

#-------------------------------------------------------------------------------
# cuda_arch implies cuda
ifneq ($(cuda_arch),)
    cuda ?= 1
endif

# if CUDA
ifeq ($(cuda),1)
    # Set default cuda_arch if not already set.
    cuda_arch ?= kepler pascal

    # Generate flags for which CUDA architectures to build.
    # cuda_arch_ is a local copy to modify.
    cuda_arch_ = $(cuda_arch)
    ifneq ($(findstring kepler, $(cuda_arch_)),)
        cuda_arch_ += sm_30
    endif
    ifneq ($(findstring maxwell, $(cuda_arch_)),)
        cuda_arch_ += sm_50
    endif
    ifneq ($(findstring pascal, $(cuda_arch_)),)
        cuda_arch_ += sm_60
    endif
    ifneq ($(findstring volta, $(cuda_arch_)),)
        cuda_arch_ += sm_70
    endif
    ifneq ($(findstring turing, $(cuda_arch_)),)
        cuda_arch_ += sm_75
    endif

    # CUDA architectures that nvcc supports
    sms = 30 32 35 37 50 52 53 60 61 62 70 72 75

    # code=sm_XX is binary, code=compute_XX is PTX
    gencode_sm      = -gencode arch=compute_$(sm),code=sm_$(sm)
    gencode_compute = -gencode arch=compute_$(sm),code=compute_$(sm)

    # Get gencode options for all sm_XX in cuda_arch_.
    nv_sm      = $(filter %, $(foreach sm, $(sms),$(if $(findstring sm_$(sm), $(cuda_arch_)),$(gencode_sm))))
    nv_compute = $(filter %, $(foreach sm, $(sms),$(if $(findstring sm_$(sm), $(cuda_arch_)),$(gencode_compute))))

    ifeq ($(nv_sm),)
        $(error ERROR: set cuda_arch, currently '$(cuda_arch)', to one of kepler, maxwell, pascal, volta, turing, or valid sm_XX from nvcc -h)
    else
        # Get last option (last 2 words) of nv_compute.
        nwords  = $(words $(nv_compute))
        nwords_1 = $(shell expr $(nwords) - 1)
        nv_compute_last = $(wordlist $(nwords_1), $(nwords), $(nv_compute))
    endif

    # Use all sm_XX (binary), and the last compute_XX (PTX) for forward compatibility.
    NVCCFLAGS += $(nv_sm) $(nv_compute_last)
    LIBS += -lcublas -lcudart
else
    FLAGS += -DSLATE_NO_CUDA
    libslate_src += src/stubs/cuda_stubs.cc
    libslate_src += src/stubs/cublas_stubs.cc
endif

#-------------------------------------------------------------------------------
# MacOS needs shared library's path set
ifeq ($(macos),1)
    install_name = -install_name @rpath/$(notdir $@)
else
    install_name =
endif

#-------------------------------------------------------------------------------
# Files

# types and classes
libslate_src += \
        src/aux/Debug.cc \
        src/aux/Exception.cc \
        src/core/Memory.cc \
        src/aux/Trace.cc \
        src/core/types.cc \

# internal
libslate_src += \
        src/internal/internal_comm.cc \
        src/internal/internal_gecopy.cc \
        src/internal/internal_gbnorm.cc \
        src/internal/internal_geadd.cc \
        src/internal/internal_gemm.cc \
        src/internal/internal_gemm_A.cc \
        src/internal/internal_genorm.cc \
        src/internal/internal_gebr.cc \
        src/internal/internal_geqrf.cc \
        src/internal/internal_geset.cc \
        src/internal/internal_getrf.cc \
        src/internal/internal_hemm.cc \
        src/internal/internal_henorm.cc \
        src/internal/internal_her2k.cc \
        src/internal/internal_herk.cc \
        src/internal/internal_potrf.cc \
        src/internal/internal_swap.cc \
        src/internal/internal_symm.cc \
        src/internal/internal_synorm.cc \
        src/internal/internal_syr2k.cc \
        src/internal/internal_syrk.cc \
        src/internal/internal_trmm.cc \
        src/internal/internal_trnorm.cc \
        src/internal/internal_trsm.cc \
        src/internal/internal_trtri.cc \
        src/internal/internal_trtrm.cc \
        src/internal/internal_ttmqr.cc \
        src/internal/internal_ttqrt.cc \
        src/internal/internal_unmqr.cc \
        src/internal/internal_util.cc \
        src/internal/internal_transpose.cc \
        src/internal/internal_tzcopy.cc \

# device
ifeq ($(cuda),1)
    libslate_src += \
            src/cuda/device_geadd.cu \
            src/cuda/device_gecopy.cu \
            src/cuda/device_genorm.cu \
            src/cuda/device_geset.cu \
            src/cuda/device_henorm.cu \
            src/cuda/device_synorm.cu \
            src/cuda/device_trnorm.cu \
            src/cuda/device_transpose.cu \
            src/cuda/device_tzcopy.cu \

endif

# driver
libslate_src += \
        src/colNorms.cc \
        src/copy.cc \
        src/gbmm.cc \
        src/gbsv.cc \
        src/gbtrf.cc \
        src/gbtrs.cc \
        src/geadd.cc \
        src/gels.cc \
        src/gemm.cc \
        src/geqrf.cc \
        src/gesv.cc \
        src/gesvMixed.cc \
        src/getrf.cc \
        src/getri.cc \
        src/getriOOP.cc \
        src/getrs.cc \
        src/hemm.cc \
        src/her2k.cc \
        src/herk.cc \
        src/hesv.cc \
        src/hetrf.cc \
        src/hetrs.cc \
        src/norm.cc \
        src/posv.cc \
        src/posvMixed.cc \
        src/potrf.cc \
        src/potri.cc \
        src/potrs.cc \
        src/set.cc \
        src/symm.cc \
        src/syr2k.cc \
        src/syrk.cc \
        src/tb2bd.cc \
        src/tbsm.cc \
        src/trmm.cc \
        src/trsm.cc \
        src/trtri.cc \
        src/trtrm.cc \
        src/unmqr.cc \

# main tester
test_src += \
        test/test.cc \
        test/test_gbmm.cc \
        test/test_gbnorm.cc \
        test/test_gbsv.cc \
        test/test_gels.cc \
        test/test_gemm.cc \
        test/test_genorm.cc \
        test/test_geqrf.cc \
        test/test_gesv.cc \
        test/test_getri.cc \
        test/test_hemm.cc \
        test/test_henorm.cc \
        test/test_her2k.cc \
        test/test_herk.cc \
        test/test_hesv.cc \
        test/test_posv.cc \
        test/test_potri.cc \
        test/test_symm.cc \
        test/test_synorm.cc \
        test/test_syr2k.cc \
        test/test_syrk.cc \
        test/test_tb2bd.cc \
        test/test_tbsm.cc \
        test/test_trmm.cc \
        test/test_trnorm.cc \
        test/test_trsm.cc \
<<<<<<< HEAD
=======
        test/test_potri.cc \
        test/test_getri.cc \
        test/test_trtri.cc \

>>>>>>> 4337fec5

# Compile fixes for ScaLAPACK routines if Fortran compiler $(FC) exists.
# Note that 'make' sets $(FC) to f77 by default.
FORTRAN = $(shell which $(FC))
ifneq ($(FORTRAN),)
    test_src += \
        test/pslange.f \
        test/pdlange.f \
        test/pclange.f \
        test/pzlange.f \
        test/pslansy.f \
        test/pdlansy.f \
        test/pclansy.f \
        test/pzlansy.f \
        test/pslantr.f \
        test/pdlantr.f \
        test/pclantr.f \
        test/pzlantr.f \

endif

# unit testers
unit_src = \
        unit_test/test_BandMatrix.cc \
        unit_test/test_HermitianMatrix.cc \
        unit_test/test_Matrix.cc \
        unit_test/test_Memory.cc \
        unit_test/test_norm.cc \
        unit_test/test_SymmetricMatrix.cc \
        unit_test/test_TrapezoidMatrix.cc \
        unit_test/test_TriangularMatrix.cc \
        unit_test/test_Tile.cc \
        unit_test/test_Tile_kernels.cc \

# unit test framework
unit_test_obj = \
        unit_test/unit_test.o

libslate_obj = $(addsuffix .o, $(basename $(libslate_src)))
test_obj     = $(addsuffix .o, $(basename $(test_src)))
unit_obj     = $(addsuffix .o, $(basename $(unit_src)))
dep          = $(addsuffix .d, $(basename $(libslate_src) $(test_src) \
                                          $(unit_src) $(unit_test_obj)))

test      = test/test
unit_test = $(basename $(unit_src))

#-------------------------------------------------------------------------------
# SLATE specific flags and libraries
# FLAGS accumulates definitions, include dirs, etc. for both CXX and NVCC.
# FLAGS += -I.
FLAGS += -I./blaspp/include
FLAGS += -I./lapackpp/include
FLAGS += -I./include
FLAGS += -I./src

CXXFLAGS  += $(FLAGS)
NVCCFLAGS += $(FLAGS)

# libraries to create libslate.so
LDFLAGS  += -L./blaspp/lib -Wl,-rpath,$(abspath ./blaspp/lib)
LDFLAGS  += -L./lapackpp/lib -Wl,-rpath,$(abspath ./lapackpp/lib)
LIBS     := -lblaspp -llapackpp $(LIBS)

# additional flags and libraries for testers
$(test_obj): CXXFLAGS += -I./libtest
$(unit_obj): CXXFLAGS += -I./libtest
$(unit_test_obj): CXXFLAGS += -I./libtest

TEST_LDFLAGS += -L./lib -Wl,-rpath,$(abspath ./lib)
TEST_LDFLAGS += -L./libtest -Wl,-rpath,$(abspath ./libtest)
TEST_LIBS    += -lslate -ltest $(scalapack)

UNIT_LDFLAGS += -L./lib -Wl,-rpath,$(abspath ./lib)
UNIT_LDFLAGS += -L./libtest -Wl,-rpath,$(abspath ./libtest)
UNIT_LIBS    += -lslate -ltest

#-------------------------------------------------------------------------------
# Rules
.DELETE_ON_ERROR:
.SUFFIXES:
.PHONY: all docs lib test unit_test clean distclean
.DEFAULT_GOAL := all

all: lib test unit_test scalapack_api lapack_api

docs:
	doxygen docs/doxygen/doxyfile.conf

#-------------------------------------------------------------------------------
# LAPACK++ library
liblapackpp_src = $(wildcard lapackpp/include/*.h \
                             lapackpp/include/*.hh \
                             lapackpp/src/*.cc)

liblapackpp = lapackpp/lib/liblapackpp.$(lib_ext)

$(liblapackpp): $(liblapackpp_src)
	cd lapackpp && $(MAKE) lib

#-------------------------------------------------------------------------------
# BLAS++ library
libblaspp_src = $(wildcard blaspp/include/*.h \
                           blaspp/include/*.hh \
                           blaspp/src/*.cc)

libblaspp = blaspp/lib/libblaspp.$(lib_ext)

$(libblaspp): $(libblaspp_src)
	cd blaspp && $(MAKE) lib

#-------------------------------------------------------------------------------
# libtest library
libtest_src = $(wildcard libtest/*.hh libtest/*.cc)

libtest = libtest/libtest.$(lib_ext)

$(libtest): $(libtest_src)
	cd libtest && $(MAKE) lib

#-------------------------------------------------------------------------------
# libslate library
libslate_a  = lib/libslate.a
libslate_so = lib/libslate.so
libslate    = lib/libslate.$(lib_ext)

$(libslate_a): $(libslate_obj) $(libblaspp) $(liblapackpp)
	mkdir -p lib
	-rm $@
	ar cr $@ $(libslate_obj)
	ranlib $@

$(libslate_so): $(libslate_obj) $(libblaspp) $(liblapackpp)
	mkdir -p lib
	$(CXX) $(LDFLAGS) \
		$(libslate_obj) \
		$(LIBS) \
		-shared $(install_name) -o $@

lib: $(libslate)

#-------------------------------------------------------------------------------
# main tester
test: $(test)

test/clean:
	rm -f $(test) $(test_obj)

$(test): $(test_obj) $(libslate) $(libtest)
	$(CXX) $(TEST_LDFLAGS) $(LDFLAGS) $(test_obj) \
		$(TEST_LIBS) $(LIBS) \
		-o $@

#-------------------------------------------------------------------------------
# unit testers
unit_test: $(unit_test)

unit_test/clean:
	rm -f $(unit_test) $(unit_obj) $(unit_test_obj)

$(unit_test): %: %.o $(unit_test_obj) $(libslate)
	$(CXX) $(UNIT_LDFLAGS) $(LDFLAGS) $< \
		$(unit_test_obj) $(UNIT_LIBS) $(LIBS)  \
		-o $@

#-------------------------------------------------------------------------------
# scalapack_api library
scalapack_api_a  = lib/libslate_scalapack_api.a
scalapack_api_so = lib/libslate_scalapack_api.so
scalapack_api    = lib/libslate_scalapack_api.$(lib_ext)

scalapack_api_src += \
        scalapack_api/scalapack_gemm.cc \
        scalapack_api/scalapack_hemm.cc \
        scalapack_api/scalapack_her2k.cc \
        scalapack_api/scalapack_herk.cc \
        scalapack_api/scalapack_lange.cc \
        scalapack_api/scalapack_lansy.cc \
        scalapack_api/scalapack_lantr.cc \
        scalapack_api/scalapack_potrf.cc \
        scalapack_api/scalapack_getrf.cc \
        scalapack_api/scalapack_symm.cc \
        scalapack_api/scalapack_syr2k.cc \
        scalapack_api/scalapack_syrk.cc \
        scalapack_api/scalapack_trmm.cc \
        scalapack_api/scalapack_trsm.cc \
        scalapack_api/scalapack_getrs.cc \
        scalapack_api/scalapack_gesv.cc \
        scalapack_api/scalapack_lanhe.cc \
        scalapack_api/scalapack_posv.cc \
        scalapack_api/scalapack_gels.cc \
        scalapack_api/scalapack_potri.cc 

scalapack_api_obj = $(addsuffix .o, $(basename $(scalapack_api_src)))

dep += $(addsuffix .d, $(basename $(scalapack_api_src)))

SCALAPACK_API_LDFLAGS += -L./lib -Wl,-rpath,$(abspath ./lib)
SCALAPACK_API_LIBS    += -lslate $(scalapack)

scalapack_api: $(scalapack_api)

scalapack_api/clean:
	rm -f $(scalapack_api) $(scalapack_api_obj)

$(scalapack_api_a): $(scalapack_api_obj) $(libslate)
	-rm $@
	ar cr $@ $(scalapack_api_obj)
	ranlib $@

$(scalapack_api_so): $(scalapack_api_obj) $(libslate)
	$(CXX) $(SCALAPACK_API_LDFLAGS) $(LDFLAGS) $(scalapack_api_obj) \
		$(SCALAPACK_API_LIBS) $(LIBS) -shared $(install_name) -o $@

#-------------------------------------------------------------------------------
# lapack_api library
lapack_api_a  = lib/libslate_lapack_api.a
lapack_api_so = lib/libslate_lapack_api.so
lapack_api    = lib/libslate_lapack_api.$(lib_ext)

lapack_api_src += \
        lapack_api/lapack_gemm.cc \
        lapack_api/lapack_hemm.cc \
        lapack_api/lapack_her2k.cc \
        lapack_api/lapack_herk.cc \
        lapack_api/lapack_lange.cc \
        lapack_api/lapack_lansy.cc \
        lapack_api/lapack_lantr.cc \
        lapack_api/lapack_potrf.cc \
        lapack_api/lapack_getrf.cc \
        lapack_api/lapack_symm.cc \
        lapack_api/lapack_syr2k.cc \
        lapack_api/lapack_syrk.cc \
        lapack_api/lapack_trmm.cc \
        lapack_api/lapack_trsm.cc \
        lapack_api/lapack_getrs.cc \
        lapack_api/lapack_lanhe.cc \
        lapack_api/lapack_gels.cc \
        lapack_api/lapack_gesv.cc \
        lapack_api/lapack_gesvMixed.cc \
        lapack_api/lapack_posv.cc \
        lapack_api/lapack_potri.cc \


lapack_api_obj = $(addsuffix .o, $(basename $(lapack_api_src)))

dep += $(addsuffix .d, $(basename $(lapack_api_src)))

LAPACK_API_LDFLAGS += -L./lib -Wl,-rpath,$(abspath ./lib)
LAPACK_API_LIBS    += -lslate

lapack_api: $(lapack_api)

lapack_api/clean:
	rm -f $(lapack_api) $(lapack_api_obj)

$(lapack_api_a): $(lapack_api_obj) $(libslate)
	-rm $@
	ar cr $@ $(lapack_api_obj)
	ranlib $@

$(lapack_api_so): $(lapack_api_obj) $(libslate)
	$(CXX) $(LAPACK_API_LDFLAGS) $(LDFLAGS) $(lapack_api_obj) \
		$(LAPACK_API_LIBS) $(LIBS) -shared $(install_name) -o $@

#-------------------------------------------------------------------------------
# general rules
clean: test/clean unit_test/clean scalapack_api/clean lapack_api/clean
	rm -f $(libslate_a) $(libslate_so) $(libslate_obj)
	rm -f trace_*.svg

distclean: clean
	rm -f $(dep)

%.o: %.cc
	$(CXX) $(CXXFLAGS) -c $< -o $@

%.o: %.f
	$(FC) $(FCFLAGS) -c $< -o $@

%.o: %.cu
	$(NVCC) $(NVCCFLAGS) -c $< -o $@

# preprocess source
%.i: %.cc
	$(CXX) $(CXXFLAGS) -E $< -o $@

# precompile header to check for errors
%.gch: %.hh
	$(CXX) $(CXXFLAGS) -c $< -o $@

-include $(dep)

#-------------------------------------------------------------------------------
# debugging
echo:
	@echo "openmp        = '$(openmp)'"
	@echo "mpi           = '$(mpi)'"
	@echo "spectrum      = '$(spectrum)'"
	@echo "macos         = '$(macos)'"
	@echo "mkl_intel     = '$(mkl_intel)'"
	@echo "ilp64         = '$(ilp64)'"
	@echo "mkl           = '$(mkl)'"
	@echo "mkl_threaded  = '$(mkl_threaded)'"
	@echo "essl          = '$(essl)'"
	@echo "cuda          = '$(cuda)'"
	@echo "static        = '$(static)'"
	@echo
	@echo "libblaspp     = $(libblaspp)"
	@echo "liblapackpp   = $(liblapackpp)"
	@echo "libtest       = $(libtest)"
	@echo
	@echo "libslate_a    = $(libslate_a)"
	@echo "libslate_so   = $(libslate_so)"
	@echo "libslate      = $(libslate)"
	@echo
	@echo "libslate_obj  = $(libslate_obj)"
	@echo
	@echo "test_src      = $(test_src)"
	@echo
	@echo "test_obj      = $(test_obj)"
	@echo
	@echo "test          = $(test)"
	@echo
	@echo "unit_src      = $(unit_src)"
	@echo
	@echo "unit_obj      = $(unit_obj)"
	@echo
	@echo "unit_test_obj = $(unit_test_obj)"
	@echo
	@echo "unit_test     = $(unit_test)"
	@echo
	@echo "dep           = $(dep)"
	@echo
	@echo "CXX           = $(CXX)"
	@echo "CXXFLAGS      = $(CXXFLAGS)"
	@echo
	@echo "NVCC          = $(NVCC)"
	@echo "NVCCFLAGS     = $(NVCCFLAGS)"
	@echo "cuda_arch     = $(cuda_arch)"
	@echo "cuda_arch_    = $(cuda_arch_)"
	@echo "sms           = $(sms)"
	@echo "nv_sm         = $(nv_sm)"
	@echo "nv_compute    = $(nv_compute)"
	@echo "nwords        = $(nwords)"
	@echo "nwords_1      = $(nwords_1)"
	@echo "nv_compute_last = $(nv_compute_last)"
	@echo
	@echo "FC            = $(FC)"
	@echo "FCFLAGS       = $(FCFLAGS)"
	@echo
	@echo "LDFLAGS       = $(LDFLAGS)"
	@echo "LIBS          = $(LIBS)"
	@echo
	@echo "TEST_LDFLAGS  = $(TEST_LDFLAGS)"
	@echo "TEST_LIBS     = $(TEST_LIBS)"
	@echo
	@echo "UNIT_LDFLAGS  = $(UNIT_LDFLAGS)"
	@echo "UNIT_LIBS     = $(UNIT_LIBS)"<|MERGE_RESOLUTION|>--- conflicted
+++ resolved
@@ -361,13 +361,7 @@
         test/test_trmm.cc \
         test/test_trnorm.cc \
         test/test_trsm.cc \
-<<<<<<< HEAD
-=======
-        test/test_potri.cc \
-        test/test_getri.cc \
         test/test_trtri.cc \
-
->>>>>>> 4337fec5
 
 # Compile fixes for ScaLAPACK routines if Fortran compiler $(FC) exists.
 # Note that 'make' sets $(FC) to f77 by default.
